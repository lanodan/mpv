--- conflicted
+++ resolved
@@ -201,27 +201,6 @@
         return;
     }
     queue_seek(mpctx, MPSEEK_ABSOLUTE, get_current_time(mpctx), min_prec, 0);
-<<<<<<< HEAD
-}
-
-float mp_get_cache_percent(struct MPContext *mpctx)
-{
-    struct stream_cache_info info = {0};
-    if (mpctx->demuxer)
-        demux_stream_control(mpctx->demuxer, STREAM_CTRL_GET_CACHE_INFO, &info);
-    if (info.size > 0 && info.fill >= 0)
-        return info.fill / (info.size / 100.0);
-    return -1;
-}
-
-bool mp_get_cache_idle(struct MPContext *mpctx)
-{
-    struct stream_cache_info info = {0};
-    if (mpctx->demuxer)
-        demux_stream_control(mpctx->demuxer, STREAM_CTRL_GET_CACHE_INFO, &info);
-    return info.idle;
-=======
->>>>>>> 559a400a
 }
 
 void update_vo_playback_state(struct MPContext *mpctx)
