/*
 * This file is part of MPlayer.
 *
 * MPlayer is free software; you can redistribute it and/or modify
 * it under the terms of the GNU General Public License as published by
 * the Free Software Foundation; either version 2 of the License, or
 * (at your option) any later version.
 *
 * MPlayer is distributed in the hope that it will be useful,
 * but WITHOUT ANY WARRANTY; without even the implied warranty of
 * MERCHANTABILITY or FITNESS FOR A PARTICULAR PURPOSE.  See the
 * GNU General Public License for more details.
 *
 * You should have received a copy of the GNU General Public License along
 * with MPlayer; if not, write to the Free Software Foundation, Inc.,
 * 51 Franklin Street, Fifth Floor, Boston, MA 02110-1301 USA.
 */

// ------------------------- common options --------------------
<<<<<<< HEAD
	{"quiet", &quiet, CONF_TYPE_FLAG, CONF_GLOBAL, 0, 1, NULL},
	{"noquiet", &quiet, CONF_TYPE_FLAG, CONF_GLOBAL, 1, 0, NULL},
	{"really-quiet", &verbose, CONF_TYPE_FLAG, CONF_GLOBAL|CONF_PRE_PARSE, 0, -10, NULL},
	{"v", cfg_inc_verbose, CONF_TYPE_FUNC, CONF_GLOBAL|CONF_NOSAVE, 0, 0, NULL},
        {"msglevel", (void *) msgl_config, CONF_TYPE_SUBCONFIG, CONF_GLOBAL, 0, 0, NULL},
	{"msgcolor", &mp_msg_color, CONF_TYPE_FLAG, CONF_GLOBAL, 0, 1, NULL},
	{"nomsgcolor", &mp_msg_color, CONF_TYPE_FLAG, CONF_GLOBAL, 1, 0, NULL},
	{"msgmodule", &mp_msg_module, CONF_TYPE_FLAG, CONF_GLOBAL, 0, 1, NULL},
	{"nomsgmodule", &mp_msg_module, CONF_TYPE_FLAG, CONF_GLOBAL, 1, 0, NULL},
=======
    {"quiet", &quiet, CONF_TYPE_FLAG, CONF_GLOBAL, 0, 1, NULL},
    {"noquiet", &quiet, CONF_TYPE_FLAG, CONF_GLOBAL, 1, 0, NULL},
    {"really-quiet", &verbose, CONF_TYPE_FLAG, CONF_GLOBAL|CONF_PRE_PARSE, 0, -10, NULL},
    {"v", cfg_inc_verbose, CONF_TYPE_FUNC, CONF_GLOBAL|CONF_NOSAVE, 0, 0, NULL},
    {"msglevel", msgl_config, CONF_TYPE_SUBCONFIG, CONF_GLOBAL, 0, 0, NULL},
    {"msgcolor", &mp_msg_color, CONF_TYPE_FLAG, CONF_GLOBAL, 0, 1, NULL},
    {"nomsgcolor", &mp_msg_color, CONF_TYPE_FLAG, CONF_GLOBAL, 1, 0, NULL},
    {"msgmodule", &mp_msg_module, CONF_TYPE_FLAG, CONF_GLOBAL, 0, 1, NULL},
    {"nomsgmodule", &mp_msg_module, CONF_TYPE_FLAG, CONF_GLOBAL, 1, 0, NULL},
>>>>>>> a535f7bf
#ifdef CONFIG_ICONV
    {"msgcharset", &mp_msg_charset, CONF_TYPE_STRING, CONF_GLOBAL, 0, 0, NULL},
#endif
<<<<<<< HEAD
=======
    {"include", cfg_include, CONF_TYPE_FUNC_PARAM, CONF_NOSAVE, 0, 0, NULL},
>>>>>>> a535f7bf
#ifdef CONFIG_PRIORITY
    {"priority", &proc_priority, CONF_TYPE_STRING, 0, 0, 0, NULL},
#endif
<<<<<<< HEAD
	{"codecpath", &codec_path, CONF_TYPE_STRING, 0, 0, 0, NULL},
	{"noconfig", (void *) noconfig_opts, CONF_TYPE_SUBCONFIG, CONF_GLOBAL|CONF_NOCFG|CONF_PRE_PARSE, 0, 0, NULL},
=======
    {"codecpath", &codec_path, CONF_TYPE_STRING, 0, 0, 0, NULL},
    {"noconfig", noconfig_opts, CONF_TYPE_SUBCONFIG, CONF_GLOBAL|CONF_NOCFG|CONF_PRE_PARSE, 0, 0, NULL},
>>>>>>> a535f7bf

// ------------------------- stream options --------------------

#ifdef CONFIG_STREAM_CACHE
    {"cache", &stream_cache_size, CONF_TYPE_INT, CONF_RANGE, 32, 1048576, NULL},
    {"nocache", &stream_cache_size, CONF_TYPE_FLAG, 0, 1, 0, NULL},
    {"cache-min", &stream_cache_min_percent, CONF_TYPE_FLOAT, CONF_RANGE, 0, 99, NULL},
    {"cache-seek-min", &stream_cache_seek_min_percent, CONF_TYPE_FLOAT, CONF_RANGE, 0, 99, NULL},
#else
    {"cache", "MPlayer was compiled without cache2 support.\n", CONF_TYPE_PRINT, CONF_NOCFG, 0, 0, NULL},
#endif /* CONFIG_STREAM_CACHE */
    {"vcd", "-vcd N has been removed, use vcd://N instead.\n", CONF_TYPE_PRINT, CONF_NOCFG ,0,0, NULL},
    {"cuefile", "-cuefile has been removed, use cue://filename:N where N is the track number.\n", CONF_TYPE_PRINT, 0, 0, 0, NULL},
    {"cdrom-device", &cdrom_device, CONF_TYPE_STRING, 0, 0, 0, NULL},
#ifdef CONFIG_DVDREAD
<<<<<<< HEAD
	{"dvd-device", &dvd_device,  CONF_TYPE_STRING, 0, 0, 0, NULL},
	{"dvd-speed", &dvd_speed, CONF_TYPE_INT, 0, 0, 0, NULL},
	{"dvd", "-dvd N has been removed, use dvd://N instead.\n" , CONF_TYPE_PRINT, 0, 0, 0, NULL},
	{"dvdangle", &dvd_angle, CONF_TYPE_INT, CONF_RANGE, 1, 99, NULL},
=======
    {"dvd-device", &dvd_device,  CONF_TYPE_STRING, 0, 0, 0, NULL},
    {"dvd-speed", &dvd_speed, CONF_TYPE_INT, 0, 0, 0, NULL},
    {"dvd", "-dvd N has been removed, use dvd://N instead.\n" , CONF_TYPE_PRINT, 0, 0, 0, NULL},
    {"dvdangle", &dvd_angle, CONF_TYPE_INT, CONF_RANGE, 1, 99, NULL},
    {"chapter", dvd_parse_chapter_range, CONF_TYPE_FUNC_PARAM, 0, 0, 0, NULL},
>>>>>>> a535f7bf
#else
    {"dvd-device", "MPlayer was compiled without libdvdread support.\n", CONF_TYPE_PRINT, 0, 0, 0, NULL},
    {"dvd-speed", "MPlayer was compiled without libdvdread support.\n", CONF_TYPE_PRINT, 0, 0, 0, NULL},
    {"dvd", "MPlayer was compiled without libdvdread support.\n", CONF_TYPE_PRINT, CONF_NOCFG, 0, 0, NULL},
#endif /* CONFIG_DVDREAD */
<<<<<<< HEAD
        OPT_INTPAIR("chapter", chapterrange, 0),
	OPT_INTRANGE("edition", edition_id, 0, -1, 8190),
	{"alang", &audio_lang, CONF_TYPE_STRING, 0, 0, 0, NULL},
	{"slang", &dvdsub_lang, CONF_TYPE_STRING, 0, 0, 0, NULL},
=======
    {"alang", &audio_lang, CONF_TYPE_STRING, 0, 0, 0, NULL},
    {"slang", &dvdsub_lang, CONF_TYPE_STRING, 0, 0, 0, NULL},
>>>>>>> a535f7bf

    {"dvdauth", "libcss is obsolete. Try libdvdread instead.\n", CONF_TYPE_PRINT, CONF_NOCFG, 0, 0, NULL},
    {"dvdkey", "libcss is obsolete. Try libdvdread instead.\n", CONF_TYPE_PRINT, CONF_NOCFG, 0, 0, NULL},
    {"csslib", "libcss is obsolete. Try libdvdread instead.\n", CONF_TYPE_PRINT, CONF_NOCFG, 0, 0, NULL},

#ifdef CONFIG_NETWORK
    {"user", &network_username, CONF_TYPE_STRING, 0, 0, 0, NULL},
    {"passwd", &network_password, CONF_TYPE_STRING, 0, 0, 0, NULL},
    {"bandwidth", &network_bandwidth, CONF_TYPE_INT, CONF_MIN, 0, 0, NULL},
    {"user-agent", &network_useragent, CONF_TYPE_STRING, 0, 0, 0, NULL},
    {"cookies", &network_cookies_enabled, CONF_TYPE_FLAG, 0, 0, 1, NULL},
    {"nocookies", &network_cookies_enabled, CONF_TYPE_FLAG, 0, 1, 0, NULL},
    {"cookies-file", &cookies_file, CONF_TYPE_STRING, 0, 0, 0, NULL},
    {"prefer-ipv4", &network_prefer_ipv4, CONF_TYPE_FLAG, 0, 0, 1, NULL},
    {"ipv4-only-proxy", &network_ipv4_only_proxy, CONF_TYPE_FLAG, 0, 0, 1, NULL},
    {"reuse-socket", &reuse_socket, CONF_TYPE_FLAG, CONF_GLOBAL, 0, 1, NULL},
    {"noreuse-socket", &reuse_socket, CONF_TYPE_FLAG, CONF_GLOBAL, 1, 0, NULL},
#ifdef HAVE_AF_INET6
    {"prefer-ipv6", &network_prefer_ipv4, CONF_TYPE_FLAG, 0, 1, 0, NULL},
#else
    {"prefer-ipv6", "MPlayer was compiled without IPv6 support.\n", CONF_TYPE_PRINT, 0, 0, 0, NULL},
#endif /* HAVE_AF_INET6 */

#else
    {"user", "MPlayer was compiled without streaming (network) support.\n", CONF_TYPE_PRINT, CONF_NOCFG, 0, 0, NULL},
    {"passwd", "MPlayer was compiled without streaming (network) support.\n", CONF_TYPE_PRINT, CONF_NOCFG, 0, 0, NULL},
    {"bandwidth", "MPlayer was compiled without streaming (network) support.\n", CONF_TYPE_PRINT, CONF_NOCFG, 0, 0, NULL},
    {"user-agent", "MPlayer was compiled without streaming (network) support.\n", CONF_TYPE_PRINT, CONF_NOCFG, 0, 0, NULL},
#endif /* CONFIG_NETWORK */

#ifdef CONFIG_LIVE555
    {"sdp", "-sdp has been removed, use sdp://file instead.\n", CONF_TYPE_PRINT, 0, 0, 0, NULL},
#endif /* CONFIG_LIVE555 */
#if defined(CONFIG_LIBNEMESI) || defined(CONFIG_LIVE555)
    // -rtsp-stream-over-tcp option, specifying TCP streaming of RTP/RTCP
    {"rtsp-stream-over-tcp", &rtsp_transport_tcp, CONF_TYPE_FLAG, 0, 0, 1, NULL},
#else
    {"rtsp-stream-over-tcp", "-rtsp-stream-over-tcp requires the \"LIVE555 Streaming Media\" or \"libnemesi\" libraries.\n", CONF_TYPE_PRINT, CONF_NOCFG, 0, 0, NULL},
#endif /* defined(CONFIG_LIBNEMESI) || defined(CONFIG_LIVE555) */
#ifdef CONFIG_LIBNEMESI
    {"rtsp-stream-over-sctp", &rtsp_transport_sctp, CONF_TYPE_FLAG, 0, 0, 1, NULL},
#else
    {"rtsp-stream-over-sctp", "-rtsp-stream-over-sctp requires the \"libnemesi\" library\n", CONF_TYPE_PRINT, CONF_NOCFG, 0, 0, NULL},
#endif /* CONFIG_LIBNEMESI */
#ifdef CONFIG_NETWORK
    {"rtsp-port", &rtsp_port, CONF_TYPE_INT, CONF_RANGE, -1, 65535, NULL},
    {"rtsp-destination", &rtsp_destination, CONF_TYPE_STRING, CONF_MIN, 0, 0, NULL},
#else
    {"rtsp-port", "MPlayer was compiled without network support.\n", CONF_TYPE_PRINT, CONF_NOCFG, 0, 0, NULL},
    {"rtsp-destination", "MPlayer was compiled without network support.\n", CONF_TYPE_PRINT, CONF_NOCFG, 0, 0, NULL},
#endif /* CONFIG_NETWORK */

// ------------------------- demuxer options --------------------

    // number of frames to play/convert
    {"frames", &play_n_frames_mf, CONF_TYPE_INT, CONF_MIN, 0, 0, NULL},

    // seek to byte/seconds position
    {"sb", &seek_to_byte, CONF_TYPE_POSITION, CONF_MIN, 0, 0, NULL},
    {"ss", &seek_to_sec, CONF_TYPE_TIME, 0, 0, 0, NULL},

    // stop at given position
    {"endpos", &end_at, CONF_TYPE_TIME_SIZE, 0, 0, 0, NULL},

    {"edl", &edl_filename,  CONF_TYPE_STRING, 0, 0, 0, NULL},

    // AVI specific: force non-interleaved mode
    {"ni", &force_ni, CONF_TYPE_FLAG, 0, 0, 1, NULL},
    {"noni", &force_ni, CONF_TYPE_FLAG, 0, 1, 0, NULL},

    // AVI and Ogg only: (re)build index at startup
    {"noidx", &index_mode, CONF_TYPE_FLAG, 0, -1, 0, NULL},
    {"idx", &index_mode, CONF_TYPE_FLAG, 0, -1, 1, NULL},
    {"forceidx", &index_mode, CONF_TYPE_FLAG, 0, -1, 2, NULL},
    {"saveidx", &index_file_save, CONF_TYPE_STRING, 0, 0, 0, NULL},
    {"loadidx", &index_file_load, CONF_TYPE_STRING, 0, 0, 0, NULL},

<<<<<<< HEAD
	// select audio/video/subtitle stream
        OPT_INTRANGE("aid", audio_id, 0, -2, 8190),
	{"ausid", &audio_substream_id, CONF_TYPE_INT, 0, 0, 0, NULL},
        OPT_INTRANGE("vid", video_id, 0, -2, 8190),
        OPT_INTRANGE("sid", sub_id, 0, -2, 8190),
        OPT_FLAG_CONSTANTS("nosub", sub_id, 0, -1, -2),
        OPT_FLAG_CONSTANTS("novideo", video_id, 0, -1, -2),
=======
    // select audio/video/subtitle stream
    {"aid", &audio_id, CONF_TYPE_INT, CONF_RANGE, -2, 8190, NULL},
    {"ausid", &audio_substream_id, CONF_TYPE_INT, 0, 0, 0, NULL},
    {"vid", &video_id, CONF_TYPE_INT, CONF_RANGE, -2, 8190, NULL},
    {"sid", &dvdsub_id, CONF_TYPE_INT, CONF_RANGE, -2, 8190, NULL},
    {"nosub", &dvdsub_id, CONF_TYPE_FLAG, 0, -1, -2, NULL},
    {"novideo", &video_id, CONF_TYPE_FLAG, 0, -1, -2, NULL},
>>>>>>> a535f7bf

    { "hr-mp3-seek", &hr_mp3_seek, CONF_TYPE_FLAG, 0, 0, 1, NULL },
    { "nohr-mp3-seek", &hr_mp3_seek, CONF_TYPE_FLAG, 0, 1, 0, NULL},

    { "rawaudio", &demux_rawaudio_opts, CONF_TYPE_SUBCONFIG, 0, 0, 0, NULL},
    { "rawvideo", &demux_rawvideo_opts, CONF_TYPE_SUBCONFIG, 0, 0, 0, NULL},

#ifdef CONFIG_CDDA
    { "cdda", &cdda_opts, CONF_TYPE_SUBCONFIG, 0, 0, 0, NULL},
#endif

<<<<<<< HEAD
	// demuxer.c - select audio/sub file/demuxer
	{ "audiofile", &audio_stream, CONF_TYPE_STRING, 0, 0, 0, NULL },
	{ "audiofile-cache", &audio_stream_cache, CONF_TYPE_INT, CONF_RANGE, 50, 65536, NULL},
	{ "subfile", &sub_stream, CONF_TYPE_STRING, 0, 0, 0, NULL },
	{ "demuxer", &demuxer_name, CONF_TYPE_STRING, 0, 0, 0, NULL },
	{ "audio-demuxer", &audio_demuxer_name, CONF_TYPE_STRING, 0, 0, 0, NULL },
	{ "sub-demuxer", &sub_demuxer_name, CONF_TYPE_STRING, 0, 0, 0, NULL },
	{ "extbased", &extension_parsing, CONF_TYPE_FLAG, 0, 0, 1, NULL },
	{ "noextbased", &extension_parsing, CONF_TYPE_FLAG, 0, 1, 0, NULL },

        {"mf", (void *) mfopts_conf, CONF_TYPE_SUBCONFIG, 0,0,0, NULL},
=======
    // demuxer.c - select audio/sub file/demuxer
    { "audiofile", &audio_stream, CONF_TYPE_STRING, 0, 0, 0, NULL },
    { "audiofile-cache", &audio_stream_cache, CONF_TYPE_INT, CONF_RANGE, 50, 65536, NULL},
    { "subfile", &sub_stream, CONF_TYPE_STRING, 0, 0, 0, NULL },
    { "demuxer", &demuxer_name, CONF_TYPE_STRING, 0, 0, 0, NULL },
    { "audio-demuxer", &audio_demuxer_name, CONF_TYPE_STRING, 0, 0, 0, NULL },
    { "sub-demuxer", &sub_demuxer_name, CONF_TYPE_STRING, 0, 0, 0, NULL },
    { "extbased", &extension_parsing, CONF_TYPE_FLAG, 0, 0, 1, NULL },
    { "noextbased", &extension_parsing, CONF_TYPE_FLAG, 0, 1, 0, NULL },

    {"mf", mfopts_conf, CONF_TYPE_SUBCONFIG, 0,0,0, NULL},
>>>>>>> a535f7bf
#ifdef CONFIG_RADIO
    {"radio", radioopts_conf, CONF_TYPE_SUBCONFIG, 0, 0, 0, NULL},
#else
    {"radio", "MPlayer was compiled without Radio interface support.\n", CONF_TYPE_PRINT, 0, 0, 0, NULL},
#endif /* CONFIG_RADIO */
#ifdef CONFIG_TV
<<<<<<< HEAD
	{"tv", (void *) tvopts_conf, CONF_TYPE_SUBCONFIG, 0, 0, 0, NULL},
=======
    {"tv", tvopts_conf, CONF_TYPE_SUBCONFIG, 0, 0, 0, NULL},
>>>>>>> a535f7bf
#else
    {"tv", "MPlayer was compiled without TV interface support.\n", CONF_TYPE_PRINT, 0, 0, 0, NULL},
#endif /* CONFIG_TV */
#ifdef CONFIG_PVR
<<<<<<< HEAD
	{"pvr", (void *) pvropts_conf, CONF_TYPE_SUBCONFIG, 0, 0, 0, NULL},
=======
    {"pvr", pvropts_conf, CONF_TYPE_SUBCONFIG, 0, 0, 0, NULL},
>>>>>>> a535f7bf
#else
    {"pvr", "MPlayer was compiled without V4L2/PVR interface support.\n", CONF_TYPE_PRINT, 0, 0, 0, NULL},
#endif /* CONFIG_PVR */
<<<<<<< HEAD
	{"vivo", (void *) vivoopts_conf, CONF_TYPE_SUBCONFIG, 0, 0, 0, NULL},
#ifdef CONFIG_DVBIN
	{"dvbin", (void *) dvbin_opts_conf, CONF_TYPE_SUBCONFIG, 0, 0, 0, NULL},
=======
    {"vivo", vivoopts_conf, CONF_TYPE_SUBCONFIG, 0, 0, 0, NULL},
#ifdef CONFIG_DVBIN
    {"dvbin", dvbin_opts_conf, CONF_TYPE_SUBCONFIG, 0, 0, 0, NULL},
>>>>>>> a535f7bf
#endif

// ------------------------- a-v sync options --------------------

    // AVI specific: A-V sync mode (bps vs. interleaving)
    {"bps", &pts_from_bps, CONF_TYPE_FLAG, 0, 0, 1, NULL},
    {"nobps", &pts_from_bps, CONF_TYPE_FLAG, 0, 1, 0, NULL},

    // set A-V sync correction speed (0=disables it):
    {"mc", &default_max_pts_correction, CONF_TYPE_FLOAT, CONF_RANGE, 0, 100, NULL},

<<<<<<< HEAD
	// force video/audio rate:
	{"fps", &force_fps, CONF_TYPE_DOUBLE, CONF_MIN, 0, 0, NULL},
	{"srate", &force_srate, CONF_TYPE_INT, CONF_RANGE, 1000, 8*48000, NULL},
	{"channels", &audio_output_channels, CONF_TYPE_INT, CONF_RANGE, 1, 8, NULL},
	{"format", &audio_output_format, CONF_TYPE_AFMT, 0, 0, 0, NULL},
        OPT_FLOATRANGE("speed", playback_speed, 0, 0.01, 100.0),
=======
    // force video/audio rate:
    {"fps", &force_fps, CONF_TYPE_DOUBLE, CONF_MIN, 0, 0, NULL},
    {"srate", &force_srate, CONF_TYPE_INT, CONF_RANGE, 1000, 8*48000, NULL},
    {"channels", &audio_output_channels, CONF_TYPE_INT, CONF_RANGE, 1, 8, NULL},
    {"format", &audio_output_format, CONF_TYPE_AFMT, 0, 0, 0, NULL},
    {"speed", &playback_speed, CONF_TYPE_FLOAT, CONF_RANGE, 0.01, 100.0, NULL},
>>>>>>> a535f7bf

    // set a-v distance
    {"delay", &audio_delay, CONF_TYPE_FLOAT, CONF_RANGE, -100.0, 100.0, NULL},

    // ignore header-specified delay (dwStart)
    {"ignore-start", &ignore_start, CONF_TYPE_FLAG, 0, 0, 1, NULL},
    {"noignore-start", &ignore_start, CONF_TYPE_FLAG, 0, 1, 0, NULL},

#ifdef CONFIG_LIBA52
    {"a52drc", &a52_drc_level, CONF_TYPE_FLOAT, CONF_RANGE, 0, 1, NULL},
#endif

// ------------------------- codec/vfilter options --------------------

    // MP3-only: select stereo/left/right
#ifdef CONFIG_FAKE_MONO
    {"stereo", &fakemono, CONF_TYPE_INT, CONF_RANGE, 0, 2, NULL},
#endif

<<<<<<< HEAD
	// disable audio
        OPT_FLAG_CONSTANTS("sound", audio_id, 0, -2, -1),
        OPT_FLAG_CONSTANTS("nosound", audio_id, 0, -1, -2),

	{"af*", &af_cfg.list, CONF_TYPE_STRING_LIST, 0, 0, 0, NULL},
	{"af-adv", (void *) audio_filter_conf, CONF_TYPE_SUBCONFIG, 0, 0, 0, NULL},

	{"vop", "-vop has been removed, use -vf instead.\n", CONF_TYPE_PRINT, CONF_NOCFG ,0,0, NULL},
        OPT_SETTINGSLIST("vf*", vf_settings, 0, &vf_obj_list),
	// select audio/video codec (by name) or codec family (by number):
//	{"afm", &audio_family, CONF_TYPE_INT, CONF_MIN, 0, 22, NULL}, // keep ranges in sync
//	{"vfm", &video_family, CONF_TYPE_INT, CONF_MIN, 0, 29, NULL}, // with codec-cfg.c
//	{"afm", &audio_fm, CONF_TYPE_STRING, 0, 0, 0, NULL},
	{"afm", &audio_fm_list, CONF_TYPE_STRING_LIST, 0, 0, 0, NULL},
	{"vfm", &video_fm_list, CONF_TYPE_STRING_LIST, 0, 0, 0, NULL},
//	{"ac", &audio_codec, CONF_TYPE_STRING, 0, 0, 0, NULL},
	{"ac", &audio_codec_list, CONF_TYPE_STRING_LIST, 0, 0, 0, NULL},
	{"vc", &video_codec_list, CONF_TYPE_STRING_LIST, 0, 0, 0, NULL},

	// postprocessing:
=======
    // disable audio
    {"sound", &audio_id, CONF_TYPE_FLAG, 0, -2, -1, NULL},
    {"nosound", &audio_id, CONF_TYPE_FLAG, 0, -1, -2, NULL},

    {"af*", &af_cfg.list, CONF_TYPE_STRING_LIST, 0, 0, 0, NULL},
    {"af-adv", audio_filter_conf, CONF_TYPE_SUBCONFIG, 0, 0, 0, NULL},

    {"vop", "-vop has been removed, use -vf instead.\n", CONF_TYPE_PRINT, CONF_NOCFG ,0,0, NULL},
    {"vf*", &vf_settings, CONF_TYPE_OBJ_SETTINGS_LIST, 0, 0, 0, &vf_obj_list},
    // select audio/video codec (by name) or codec family (by number):
//      {"afm", &audio_family, CONF_TYPE_INT, CONF_MIN, 0, 22, NULL}, // keep ranges in sync
//      {"vfm", &video_family, CONF_TYPE_INT, CONF_MIN, 0, 29, NULL}, // with codec-cfg.c
//      {"afm", &audio_fm, CONF_TYPE_STRING, 0, 0, 0, NULL},
    {"afm", &audio_fm_list, CONF_TYPE_STRING_LIST, 0, 0, 0, NULL},
    {"vfm", &video_fm_list, CONF_TYPE_STRING_LIST, 0, 0, 0, NULL},
//      {"ac", &audio_codec, CONF_TYPE_STRING, 0, 0, 0, NULL},
    {"ac", &audio_codec_list, CONF_TYPE_STRING_LIST, 0, 0, 0, NULL},
    {"vc", &video_codec_list, CONF_TYPE_STRING_LIST, 0, 0, 0, NULL},

    // postprocessing:
>>>>>>> a535f7bf
#ifdef CONFIG_LIBAVCODEC
    {"pp", &divx_quality, CONF_TYPE_INT, 0, 0, 0, NULL},
#endif
#ifdef CONFIG_LIBPOSTPROC
    {"pphelp", &pp_help, CONF_TYPE_PRINT_INDIRECT, CONF_NOCFG, 0, 0, NULL},
#endif

<<<<<<< HEAD
	// scaling:
	{"sws", &sws_flags, CONF_TYPE_INT, 0, 0, 2, NULL},
	{"ssf", (void *) scaler_filter_conf, CONF_TYPE_SUBCONFIG, 0, 0, 0, NULL},
        OPT_FLAG_ON("zoom", softzoom, 0),
        OPT_FLAG_OFF("nozoom", softzoom, 0),
        OPT_FLOATRANGE("aspect", movie_aspect, 0, 0.2, 3.0),
        OPT_FLAG_CONSTANTS("noaspect", movie_aspect, 0, 0, 0),
        OPT_FLOATRANGE("xy", screen_size_xy, 0, 0.001, 4096),

        OPT_FLAG_CONSTANTS("flip", flip, 0, -1, 1),
        OPT_FLAG_CONSTANTS("noflip", flip, 0, -1, 0),
	{"tsfastparse", "-tsfastparse is no longer a valid option.\n", CONF_TYPE_PRINT, CONF_NOCFG ,0,0, NULL
=======
    // scaling:
    {"sws", &sws_flags, CONF_TYPE_INT, 0, 0, 2, NULL},
    {"ssf", scaler_filter_conf, CONF_TYPE_SUBCONFIG, 0, 0, 0, NULL},
    {"zoom", &softzoom, CONF_TYPE_FLAG, 0, 0, 1, NULL},
    {"nozoom", &softzoom, CONF_TYPE_FLAG, 0, 1, 0, NULL},
    {"aspect", &movie_aspect, CONF_TYPE_FLOAT, CONF_RANGE, 0.2, 3.0, NULL},
    {"noaspect", &movie_aspect, CONF_TYPE_FLAG, 0, 0, 0, NULL},
    {"xy", &screen_size_xy, CONF_TYPE_FLOAT, CONF_RANGE, 0.001, 4096, NULL},

    {"flip", &flip, CONF_TYPE_FLAG, 0, -1, 1, NULL},
    {"noflip", &flip, CONF_TYPE_FLAG, 0, -1, 0, NULL},
    {"tsfastparse", "-tsfastparse is no longer a valid option.\n", CONF_TYPE_PRINT, CONF_NOCFG ,0,0, NULL
>>>>>>> a535f7bf
},
    {"tsprog", &ts_prog, CONF_TYPE_INT, CONF_RANGE, 0, 65534, NULL},
#define TS_MAX_PROBE_SIZE 2000000 /* don't forget to change this in libmpdemux/demux_ts.c too */
    {"tsprobe", &ts_probe, CONF_TYPE_POSITION, 0, 0, TS_MAX_PROBE_SIZE, NULL},
    {"psprobe", &ps_probe, CONF_TYPE_POSITION, 0, 0, TS_MAX_PROBE_SIZE, NULL},
    {"tskeepbroken", &ts_keep_broken, CONF_TYPE_FLAG, 0, 0, 1, NULL},

<<<<<<< HEAD
	// draw by slices or whole frame (useful with libmpeg2/libavcodec)
        OPT_FLAG_ON("slices", vd_use_slices, 0),
        OPT_FLAG_OFF("noslices", vd_use_slices, 0),
	{"field-dominance", &field_dominance, CONF_TYPE_INT, CONF_RANGE, -1, 1, NULL},

#ifdef CONFIG_LIBAVCODEC
	{"lavdopts", (void *) lavc_decode_opts_conf, CONF_TYPE_SUBCONFIG, 0, 0, 0, NULL},
#endif
#ifdef CONFIG_LIBAVFORMAT
        {"lavfdopts", (void *) lavfdopts_conf, CONF_TYPE_SUBCONFIG, CONF_GLOBAL, 0, 0, NULL},
=======
    // draw by slices or whole frame (useful with libmpeg2/libavcodec)
    {"slices", &vd_use_slices, CONF_TYPE_FLAG, 0, 0, 1, NULL},
    {"noslices", &vd_use_slices, CONF_TYPE_FLAG, 0, 1, 0, NULL},
    {"field-dominance", &field_dominance, CONF_TYPE_INT, CONF_RANGE, -1, 1, NULL},

#ifdef CONFIG_LIBAVCODEC
    {"lavdopts", lavc_decode_opts_conf, CONF_TYPE_SUBCONFIG, 0, 0, 0, NULL},
#endif
#ifdef CONFIG_LIBAVFORMAT
    {"lavfdopts",  lavfdopts_conf, CONF_TYPE_SUBCONFIG, CONF_GLOBAL, 0, 0, NULL},
>>>>>>> a535f7bf
#endif
#ifdef CONFIG_XVID4
    {"xvidopts", xvid_dec_opts, CONF_TYPE_SUBCONFIG, 0, 0, 0, NULL},
#endif
    {"codecs-file", &codecs_file, CONF_TYPE_STRING, 0, 0, 0, NULL},
// ------------------------- subtitles options --------------------

    {"sub", &sub_name, CONF_TYPE_STRING_LIST, 0, 0, 0, NULL},
#ifdef CONFIG_FRIBIDI
    {"fribidi-charset", &fribidi_charset, CONF_TYPE_STRING, 0, 0, 0, NULL},
    {"flip-hebrew", &flip_hebrew, CONF_TYPE_FLAG, 0, 0, 1, NULL},
    {"noflip-hebrew", &flip_hebrew, CONF_TYPE_FLAG, 0, 1, 0, NULL},
    {"flip-hebrew-commas", &fribidi_flip_commas, CONF_TYPE_FLAG, 0, 1, 0, NULL},
    {"noflip-hebrew-commas", &fribidi_flip_commas, CONF_TYPE_FLAG, 0, 0, 1, NULL},
#else
    {"fribidi-charset", "MPlayer was compiled without FriBiDi support.\n", CONF_TYPE_PRINT, CONF_NOCFG, 0, 0, NULL},
    {"flip-hebrew", "MPlayer was compiled without FriBiDi support.\n", CONF_TYPE_PRINT, CONF_NOCFG, 0, 0, NULL},
    {"noflip-hebrew", "MPlayer was compiled without FriBiDi support.\n", CONF_TYPE_PRINT, CONF_NOCFG, 0, 0, NULL},
    {"flip-hebrew-commas", "MPlayer was compiled without FriBiDi support.\n", CONF_TYPE_PRINT, CONF_NOCFG, 0, 0, NULL},
    {"noflip-hebrew-commas", "MPlayer was compiled without FriBiDi support.\n", CONF_TYPE_PRINT, CONF_NOCFG, 0, 0, NULL},
#endif /* CONFIG_FRIBIDI */
#ifdef CONFIG_ICONV
    {"subcp", &sub_cp, CONF_TYPE_STRING, 0, 0, 0, NULL},
#endif
    {"subdelay", &sub_delay, CONF_TYPE_FLOAT, 0, 0.0, 10.0, NULL},
    {"subfps", &sub_fps, CONF_TYPE_FLOAT, 0, 0.0, 10.0, NULL},
    {"autosub", &sub_auto, CONF_TYPE_FLAG, 0, 0, 1, NULL},
    {"noautosub", &sub_auto, CONF_TYPE_FLAG, 0, 1, 0, NULL},
    {"unicode", &sub_unicode, CONF_TYPE_FLAG, 0, 0, 1, NULL},
    {"nounicode", &sub_unicode, CONF_TYPE_FLAG, 0, 1, 0, NULL},
    {"utf8", &sub_utf8, CONF_TYPE_FLAG, 0, 0, 1, NULL},
    {"noutf8", &sub_utf8, CONF_TYPE_FLAG, 0, 1, 0, NULL},
    {"forcedsubsonly", &forced_subs_only, CONF_TYPE_FLAG, 0, 0, 1, NULL},
    // specify IFO file for VOBSUB subtitle
    {"ifo", &spudec_ifo, CONF_TYPE_STRING, 0, 0, 0, NULL},
    // enable Closed Captioning display
    {"subcc", &subcc_enabled, CONF_TYPE_FLAG, 0, 0, 1, NULL},
    {"nosubcc", &subcc_enabled, CONF_TYPE_FLAG, 0, 1, 0, NULL},
    {"overlapsub", &suboverlap_enabled, CONF_TYPE_FLAG, 0, 0, 2, NULL},
    {"nooverlapsub", &suboverlap_enabled, CONF_TYPE_FLAG, 0, 0, 0, NULL},
    {"sub-bg-color", &sub_bg_color, CONF_TYPE_INT, CONF_RANGE, 0, 255, NULL},
    {"sub-bg-alpha", &sub_bg_alpha, CONF_TYPE_INT, CONF_RANGE, 0, 255, NULL},
    {"sub-no-text-pp", &sub_no_text_pp, CONF_TYPE_FLAG, 0, 0, 1, NULL},
    {"sub-fuzziness", &sub_match_fuzziness, CONF_TYPE_INT, CONF_RANGE, 0, 2, NULL},
    {"font", &font_name, CONF_TYPE_STRING, 0, 0, 0, NULL},
    {"subfont", &sub_font_name, CONF_TYPE_STRING, 0, 0, 0, NULL},
    {"ffactor", &font_factor, CONF_TYPE_FLOAT, CONF_RANGE, 0.0, 10.0, NULL},
    {"subpos", &sub_pos, CONF_TYPE_INT, CONF_RANGE, 0, 100, NULL},
    {"subalign", &sub_alignment, CONF_TYPE_INT, CONF_RANGE, 0, 2, NULL},
    {"subwidth", &sub_width_p, CONF_TYPE_INT, CONF_RANGE, 10, 100, NULL},
    {"spualign", &spu_alignment, CONF_TYPE_INT, CONF_RANGE, -1, 2, NULL},
    {"spuaa", &spu_aamode, CONF_TYPE_INT, CONF_RANGE, 0, 31, NULL},
    {"spugauss", &spu_gaussvar, CONF_TYPE_FLOAT, CONF_RANGE, 0.0, 3.0, NULL},
#ifdef CONFIG_FREETYPE
    {"subfont-encoding", &subtitle_font_encoding, CONF_TYPE_STRING, 0, 0, 0, NULL},
    {"subfont-text-scale", &text_font_scale_factor, CONF_TYPE_FLOAT, CONF_RANGE, 0, 100, NULL},
    {"subfont-osd-scale", &osd_font_scale_factor, CONF_TYPE_FLOAT, CONF_RANGE, 0, 100, NULL},
    {"subfont-blur", &subtitle_font_radius, CONF_TYPE_FLOAT, CONF_RANGE, 0, 8, NULL},
    {"subfont-outline", &subtitle_font_thickness, CONF_TYPE_FLOAT, CONF_RANGE, 0, 8, NULL},
    {"subfont-autoscale", &subtitle_autoscale, CONF_TYPE_INT, CONF_RANGE, 0, 3, NULL},
#endif
#ifdef CONFIG_ASS
<<<<<<< HEAD
        OPT_FLAG_ON("ass", ass_enabled, 0),
        OPT_FLAG_OFF("noass", ass_enabled, 0),
	{"ass-font-scale", &ass_font_scale, CONF_TYPE_FLOAT, CONF_RANGE, 0, 100, NULL},
	{"ass-line-spacing", &ass_line_spacing, CONF_TYPE_FLOAT, CONF_RANGE, -1000, 1000, NULL},
	{"ass-top-margin", &ass_top_margin, CONF_TYPE_INT, CONF_RANGE, 0, 2000, NULL},
	{"ass-bottom-margin", &ass_bottom_margin, CONF_TYPE_INT, CONF_RANGE, 0, 2000, NULL},
	{"ass-use-margins", &ass_use_margins, CONF_TYPE_FLAG, 0, 0, 1, NULL},
	{"noass-use-margins", &ass_use_margins, CONF_TYPE_FLAG, 0, 1, 0, NULL},
	{"embeddedfonts", &use_embedded_fonts, CONF_TYPE_FLAG, 0, 0, 1, NULL},
	{"noembeddedfonts", &use_embedded_fonts, CONF_TYPE_FLAG, 0, 1, 0, NULL},
	{"ass-force-style", &ass_force_style_list, CONF_TYPE_STRING_LIST, 0, 0, 0, NULL},
	{"ass-color", &ass_color, CONF_TYPE_STRING, 0, 0, 0, NULL},
	{"ass-border-color", &ass_border_color, CONF_TYPE_STRING, 0, 0, 0, NULL},
	{"ass-styles", &ass_styles_file, CONF_TYPE_STRING, 0, 0, 0, NULL},
	{"ass-hinting", &ass_hinting, CONF_TYPE_INT, CONF_RANGE, 0, 7, NULL},
=======
    {"ass", &ass_enabled, CONF_TYPE_FLAG, 0, 0, 1, NULL},
    {"noass", &ass_enabled, CONF_TYPE_FLAG, 0, 1, 0, NULL},
    {"ass-font-scale", &ass_font_scale, CONF_TYPE_FLOAT, CONF_RANGE, 0, 100, NULL},
    {"ass-line-spacing", &ass_line_spacing, CONF_TYPE_FLOAT, CONF_RANGE, -1000, 1000, NULL},
    {"ass-top-margin", &ass_top_margin, CONF_TYPE_INT, CONF_RANGE, 0, 2000, NULL},
    {"ass-bottom-margin", &ass_bottom_margin, CONF_TYPE_INT, CONF_RANGE, 0, 2000, NULL},
    {"ass-use-margins", &ass_use_margins, CONF_TYPE_FLAG, 0, 0, 1, NULL},
    {"noass-use-margins", &ass_use_margins, CONF_TYPE_FLAG, 0, 1, 0, NULL},
    {"embeddedfonts", &extract_embedded_fonts, CONF_TYPE_FLAG, 0, 0, 1, NULL},
    {"noembeddedfonts", &extract_embedded_fonts, CONF_TYPE_FLAG, 0, 1, 0, NULL},
    {"ass-force-style", &ass_force_style_list, CONF_TYPE_STRING_LIST, 0, 0, 0, NULL},
    {"ass-color", &ass_color, CONF_TYPE_STRING, 0, 0, 0, NULL},
    {"ass-border-color", &ass_border_color, CONF_TYPE_STRING, 0, 0, 0, NULL},
    {"ass-styles", &ass_styles_file, CONF_TYPE_STRING, 0, 0, 0, NULL},
    {"ass-hinting", &ass_hinting, CONF_TYPE_INT, CONF_RANGE, 0, 7, NULL},
>>>>>>> a535f7bf
#endif
#ifdef CONFIG_FONTCONFIG
    {"fontconfig", &font_fontconfig, CONF_TYPE_FLAG, 0, -1, 1, NULL},
    {"nofontconfig", &font_fontconfig, CONF_TYPE_FLAG, 0, 1, -1, NULL},
#else
<<<<<<< HEAD
	{"fontconfig", "MPlayer was compiled without fontconfig support.\n", CONF_TYPE_PRINT, CONF_NOCFG, 0, 0, NULL},
	{"nofontconfig", "MPlayer was compiled without fontconfig support.\n", CONF_TYPE_PRINT, CONF_NOCFG, 0, 0, NULL},
#endif /* CONFIG_FONTCONFIG */
=======
    {"fontconfig", "MPlayer was compiled without fontconfig support.\n", CONF_TYPE_PRINT, CONF_NOCFG, 0, 0, NULL},
    {"nofontconfig", "MPlayer was compiled without fontconfig support.\n", CONF_TYPE_PRINT, CONF_NOCFG, 0, 0, NULL},
#endif /* CONFIG_FONTCONFIG */

#endif /* MPLAYER_CFG_COMMON_OPTS_H */
>>>>>>> a535f7bf
<|MERGE_RESOLUTION|>--- conflicted
+++ resolved
@@ -17,44 +17,23 @@
  */
 
 // ------------------------- common options --------------------
-<<<<<<< HEAD
-	{"quiet", &quiet, CONF_TYPE_FLAG, CONF_GLOBAL, 0, 1, NULL},
-	{"noquiet", &quiet, CONF_TYPE_FLAG, CONF_GLOBAL, 1, 0, NULL},
-	{"really-quiet", &verbose, CONF_TYPE_FLAG, CONF_GLOBAL|CONF_PRE_PARSE, 0, -10, NULL},
-	{"v", cfg_inc_verbose, CONF_TYPE_FUNC, CONF_GLOBAL|CONF_NOSAVE, 0, 0, NULL},
-        {"msglevel", (void *) msgl_config, CONF_TYPE_SUBCONFIG, CONF_GLOBAL, 0, 0, NULL},
-	{"msgcolor", &mp_msg_color, CONF_TYPE_FLAG, CONF_GLOBAL, 0, 1, NULL},
-	{"nomsgcolor", &mp_msg_color, CONF_TYPE_FLAG, CONF_GLOBAL, 1, 0, NULL},
-	{"msgmodule", &mp_msg_module, CONF_TYPE_FLAG, CONF_GLOBAL, 0, 1, NULL},
-	{"nomsgmodule", &mp_msg_module, CONF_TYPE_FLAG, CONF_GLOBAL, 1, 0, NULL},
-=======
     {"quiet", &quiet, CONF_TYPE_FLAG, CONF_GLOBAL, 0, 1, NULL},
     {"noquiet", &quiet, CONF_TYPE_FLAG, CONF_GLOBAL, 1, 0, NULL},
     {"really-quiet", &verbose, CONF_TYPE_FLAG, CONF_GLOBAL|CONF_PRE_PARSE, 0, -10, NULL},
     {"v", cfg_inc_verbose, CONF_TYPE_FUNC, CONF_GLOBAL|CONF_NOSAVE, 0, 0, NULL},
-    {"msglevel", msgl_config, CONF_TYPE_SUBCONFIG, CONF_GLOBAL, 0, 0, NULL},
+        {"msglevel", (void *) msgl_config, CONF_TYPE_SUBCONFIG, CONF_GLOBAL, 0, 0, NULL},
     {"msgcolor", &mp_msg_color, CONF_TYPE_FLAG, CONF_GLOBAL, 0, 1, NULL},
     {"nomsgcolor", &mp_msg_color, CONF_TYPE_FLAG, CONF_GLOBAL, 1, 0, NULL},
     {"msgmodule", &mp_msg_module, CONF_TYPE_FLAG, CONF_GLOBAL, 0, 1, NULL},
     {"nomsgmodule", &mp_msg_module, CONF_TYPE_FLAG, CONF_GLOBAL, 1, 0, NULL},
->>>>>>> a535f7bf
 #ifdef CONFIG_ICONV
     {"msgcharset", &mp_msg_charset, CONF_TYPE_STRING, CONF_GLOBAL, 0, 0, NULL},
 #endif
-<<<<<<< HEAD
-=======
-    {"include", cfg_include, CONF_TYPE_FUNC_PARAM, CONF_NOSAVE, 0, 0, NULL},
->>>>>>> a535f7bf
 #ifdef CONFIG_PRIORITY
     {"priority", &proc_priority, CONF_TYPE_STRING, 0, 0, 0, NULL},
 #endif
-<<<<<<< HEAD
-	{"codecpath", &codec_path, CONF_TYPE_STRING, 0, 0, 0, NULL},
-	{"noconfig", (void *) noconfig_opts, CONF_TYPE_SUBCONFIG, CONF_GLOBAL|CONF_NOCFG|CONF_PRE_PARSE, 0, 0, NULL},
-=======
     {"codecpath", &codec_path, CONF_TYPE_STRING, 0, 0, 0, NULL},
-    {"noconfig", noconfig_opts, CONF_TYPE_SUBCONFIG, CONF_GLOBAL|CONF_NOCFG|CONF_PRE_PARSE, 0, 0, NULL},
->>>>>>> a535f7bf
+    {"noconfig", (void *) noconfig_opts, CONF_TYPE_SUBCONFIG, CONF_GLOBAL|CONF_NOCFG|CONF_PRE_PARSE, 0, 0, NULL},
 
 // ------------------------- stream options --------------------
 
@@ -70,32 +49,19 @@
     {"cuefile", "-cuefile has been removed, use cue://filename:N where N is the track number.\n", CONF_TYPE_PRINT, 0, 0, 0, NULL},
     {"cdrom-device", &cdrom_device, CONF_TYPE_STRING, 0, 0, 0, NULL},
 #ifdef CONFIG_DVDREAD
-<<<<<<< HEAD
-	{"dvd-device", &dvd_device,  CONF_TYPE_STRING, 0, 0, 0, NULL},
-	{"dvd-speed", &dvd_speed, CONF_TYPE_INT, 0, 0, 0, NULL},
-	{"dvd", "-dvd N has been removed, use dvd://N instead.\n" , CONF_TYPE_PRINT, 0, 0, 0, NULL},
-	{"dvdangle", &dvd_angle, CONF_TYPE_INT, CONF_RANGE, 1, 99, NULL},
-=======
     {"dvd-device", &dvd_device,  CONF_TYPE_STRING, 0, 0, 0, NULL},
     {"dvd-speed", &dvd_speed, CONF_TYPE_INT, 0, 0, 0, NULL},
     {"dvd", "-dvd N has been removed, use dvd://N instead.\n" , CONF_TYPE_PRINT, 0, 0, 0, NULL},
     {"dvdangle", &dvd_angle, CONF_TYPE_INT, CONF_RANGE, 1, 99, NULL},
-    {"chapter", dvd_parse_chapter_range, CONF_TYPE_FUNC_PARAM, 0, 0, 0, NULL},
->>>>>>> a535f7bf
 #else
     {"dvd-device", "MPlayer was compiled without libdvdread support.\n", CONF_TYPE_PRINT, 0, 0, 0, NULL},
     {"dvd-speed", "MPlayer was compiled without libdvdread support.\n", CONF_TYPE_PRINT, 0, 0, 0, NULL},
     {"dvd", "MPlayer was compiled without libdvdread support.\n", CONF_TYPE_PRINT, CONF_NOCFG, 0, 0, NULL},
 #endif /* CONFIG_DVDREAD */
-<<<<<<< HEAD
-        OPT_INTPAIR("chapter", chapterrange, 0),
-	OPT_INTRANGE("edition", edition_id, 0, -1, 8190),
-	{"alang", &audio_lang, CONF_TYPE_STRING, 0, 0, 0, NULL},
-	{"slang", &dvdsub_lang, CONF_TYPE_STRING, 0, 0, 0, NULL},
-=======
+    OPT_INTPAIR("chapter", chapterrange, 0),
+    OPT_INTRANGE("edition", edition_id, 0, -1, 8190),
     {"alang", &audio_lang, CONF_TYPE_STRING, 0, 0, 0, NULL},
     {"slang", &dvdsub_lang, CONF_TYPE_STRING, 0, 0, 0, NULL},
->>>>>>> a535f7bf
 
     {"dvdauth", "libcss is obsolete. Try libdvdread instead.\n", CONF_TYPE_PRINT, CONF_NOCFG, 0, 0, NULL},
     {"dvdkey", "libcss is obsolete. Try libdvdread instead.\n", CONF_TYPE_PRINT, CONF_NOCFG, 0, 0, NULL},
@@ -173,23 +139,13 @@
     {"saveidx", &index_file_save, CONF_TYPE_STRING, 0, 0, 0, NULL},
     {"loadidx", &index_file_load, CONF_TYPE_STRING, 0, 0, 0, NULL},
 
-<<<<<<< HEAD
-	// select audio/video/subtitle stream
-        OPT_INTRANGE("aid", audio_id, 0, -2, 8190),
-	{"ausid", &audio_substream_id, CONF_TYPE_INT, 0, 0, 0, NULL},
-        OPT_INTRANGE("vid", video_id, 0, -2, 8190),
-        OPT_INTRANGE("sid", sub_id, 0, -2, 8190),
-        OPT_FLAG_CONSTANTS("nosub", sub_id, 0, -1, -2),
-        OPT_FLAG_CONSTANTS("novideo", video_id, 0, -1, -2),
-=======
     // select audio/video/subtitle stream
-    {"aid", &audio_id, CONF_TYPE_INT, CONF_RANGE, -2, 8190, NULL},
+    OPT_INTRANGE("aid", audio_id, 0, -2, 8190),
     {"ausid", &audio_substream_id, CONF_TYPE_INT, 0, 0, 0, NULL},
-    {"vid", &video_id, CONF_TYPE_INT, CONF_RANGE, -2, 8190, NULL},
-    {"sid", &dvdsub_id, CONF_TYPE_INT, CONF_RANGE, -2, 8190, NULL},
-    {"nosub", &dvdsub_id, CONF_TYPE_FLAG, 0, -1, -2, NULL},
-    {"novideo", &video_id, CONF_TYPE_FLAG, 0, -1, -2, NULL},
->>>>>>> a535f7bf
+    OPT_INTRANGE("vid", video_id, 0, -2, 8190),
+    OPT_INTRANGE("sid", sub_id, 0, -2, 8190),
+    OPT_FLAG_CONSTANTS("nosub", sub_id, 0, -1, -2),
+    OPT_FLAG_CONSTANTS("novideo", video_id, 0, -1, -2),
 
     { "hr-mp3-seek", &hr_mp3_seek, CONF_TYPE_FLAG, 0, 0, 1, NULL },
     { "nohr-mp3-seek", &hr_mp3_seek, CONF_TYPE_FLAG, 0, 1, 0, NULL},
@@ -201,19 +157,6 @@
     { "cdda", &cdda_opts, CONF_TYPE_SUBCONFIG, 0, 0, 0, NULL},
 #endif
 
-<<<<<<< HEAD
-	// demuxer.c - select audio/sub file/demuxer
-	{ "audiofile", &audio_stream, CONF_TYPE_STRING, 0, 0, 0, NULL },
-	{ "audiofile-cache", &audio_stream_cache, CONF_TYPE_INT, CONF_RANGE, 50, 65536, NULL},
-	{ "subfile", &sub_stream, CONF_TYPE_STRING, 0, 0, 0, NULL },
-	{ "demuxer", &demuxer_name, CONF_TYPE_STRING, 0, 0, 0, NULL },
-	{ "audio-demuxer", &audio_demuxer_name, CONF_TYPE_STRING, 0, 0, 0, NULL },
-	{ "sub-demuxer", &sub_demuxer_name, CONF_TYPE_STRING, 0, 0, 0, NULL },
-	{ "extbased", &extension_parsing, CONF_TYPE_FLAG, 0, 0, 1, NULL },
-	{ "noextbased", &extension_parsing, CONF_TYPE_FLAG, 0, 1, 0, NULL },
-
-        {"mf", (void *) mfopts_conf, CONF_TYPE_SUBCONFIG, 0,0,0, NULL},
-=======
     // demuxer.c - select audio/sub file/demuxer
     { "audiofile", &audio_stream, CONF_TYPE_STRING, 0, 0, 0, NULL },
     { "audiofile-cache", &audio_stream_cache, CONF_TYPE_INT, CONF_RANGE, 50, 65536, NULL},
@@ -224,40 +167,25 @@
     { "extbased", &extension_parsing, CONF_TYPE_FLAG, 0, 0, 1, NULL },
     { "noextbased", &extension_parsing, CONF_TYPE_FLAG, 0, 1, 0, NULL },
 
-    {"mf", mfopts_conf, CONF_TYPE_SUBCONFIG, 0,0,0, NULL},
->>>>>>> a535f7bf
+    {"mf", (void *) mfopts_conf, CONF_TYPE_SUBCONFIG, 0,0,0, NULL},
 #ifdef CONFIG_RADIO
     {"radio", radioopts_conf, CONF_TYPE_SUBCONFIG, 0, 0, 0, NULL},
 #else
     {"radio", "MPlayer was compiled without Radio interface support.\n", CONF_TYPE_PRINT, 0, 0, 0, NULL},
 #endif /* CONFIG_RADIO */
 #ifdef CONFIG_TV
-<<<<<<< HEAD
-	{"tv", (void *) tvopts_conf, CONF_TYPE_SUBCONFIG, 0, 0, 0, NULL},
-=======
-    {"tv", tvopts_conf, CONF_TYPE_SUBCONFIG, 0, 0, 0, NULL},
->>>>>>> a535f7bf
+    {"tv", (void *) tvopts_conf, CONF_TYPE_SUBCONFIG, 0, 0, 0, NULL},
 #else
     {"tv", "MPlayer was compiled without TV interface support.\n", CONF_TYPE_PRINT, 0, 0, 0, NULL},
 #endif /* CONFIG_TV */
 #ifdef CONFIG_PVR
-<<<<<<< HEAD
-	{"pvr", (void *) pvropts_conf, CONF_TYPE_SUBCONFIG, 0, 0, 0, NULL},
-=======
-    {"pvr", pvropts_conf, CONF_TYPE_SUBCONFIG, 0, 0, 0, NULL},
->>>>>>> a535f7bf
+    {"pvr", (void *) pvropts_conf, CONF_TYPE_SUBCONFIG, 0, 0, 0, NULL},
 #else
     {"pvr", "MPlayer was compiled without V4L2/PVR interface support.\n", CONF_TYPE_PRINT, 0, 0, 0, NULL},
 #endif /* CONFIG_PVR */
-<<<<<<< HEAD
-	{"vivo", (void *) vivoopts_conf, CONF_TYPE_SUBCONFIG, 0, 0, 0, NULL},
+    {"vivo", (void *) vivoopts_conf, CONF_TYPE_SUBCONFIG, 0, 0, 0, NULL},
 #ifdef CONFIG_DVBIN
-	{"dvbin", (void *) dvbin_opts_conf, CONF_TYPE_SUBCONFIG, 0, 0, 0, NULL},
-=======
-    {"vivo", vivoopts_conf, CONF_TYPE_SUBCONFIG, 0, 0, 0, NULL},
-#ifdef CONFIG_DVBIN
-    {"dvbin", dvbin_opts_conf, CONF_TYPE_SUBCONFIG, 0, 0, 0, NULL},
->>>>>>> a535f7bf
+    {"dvbin", (void *) dvbin_opts_conf, CONF_TYPE_SUBCONFIG, 0, 0, 0, NULL},
 #endif
 
 // ------------------------- a-v sync options --------------------
@@ -269,21 +197,12 @@
     // set A-V sync correction speed (0=disables it):
     {"mc", &default_max_pts_correction, CONF_TYPE_FLOAT, CONF_RANGE, 0, 100, NULL},
 
-<<<<<<< HEAD
-	// force video/audio rate:
-	{"fps", &force_fps, CONF_TYPE_DOUBLE, CONF_MIN, 0, 0, NULL},
-	{"srate", &force_srate, CONF_TYPE_INT, CONF_RANGE, 1000, 8*48000, NULL},
-	{"channels", &audio_output_channels, CONF_TYPE_INT, CONF_RANGE, 1, 8, NULL},
-	{"format", &audio_output_format, CONF_TYPE_AFMT, 0, 0, 0, NULL},
-        OPT_FLOATRANGE("speed", playback_speed, 0, 0.01, 100.0),
-=======
     // force video/audio rate:
     {"fps", &force_fps, CONF_TYPE_DOUBLE, CONF_MIN, 0, 0, NULL},
     {"srate", &force_srate, CONF_TYPE_INT, CONF_RANGE, 1000, 8*48000, NULL},
     {"channels", &audio_output_channels, CONF_TYPE_INT, CONF_RANGE, 1, 8, NULL},
     {"format", &audio_output_format, CONF_TYPE_AFMT, 0, 0, 0, NULL},
-    {"speed", &playback_speed, CONF_TYPE_FLOAT, CONF_RANGE, 0.01, 100.0, NULL},
->>>>>>> a535f7bf
+    OPT_FLOATRANGE("speed", playback_speed, 0, 0.01, 100.0),
 
     // set a-v distance
     {"delay", &audio_delay, CONF_TYPE_FLOAT, CONF_RANGE, -100.0, 100.0, NULL},
@@ -303,49 +222,22 @@
     {"stereo", &fakemono, CONF_TYPE_INT, CONF_RANGE, 0, 2, NULL},
 #endif
 
-<<<<<<< HEAD
-	// disable audio
-        OPT_FLAG_CONSTANTS("sound", audio_id, 0, -2, -1),
-        OPT_FLAG_CONSTANTS("nosound", audio_id, 0, -1, -2),
-
-	{"af*", &af_cfg.list, CONF_TYPE_STRING_LIST, 0, 0, 0, NULL},
-	{"af-adv", (void *) audio_filter_conf, CONF_TYPE_SUBCONFIG, 0, 0, 0, NULL},
-
-	{"vop", "-vop has been removed, use -vf instead.\n", CONF_TYPE_PRINT, CONF_NOCFG ,0,0, NULL},
+    // disable audio
+    OPT_FLAG_CONSTANTS("sound", audio_id, 0, -2, -1),
+    OPT_FLAG_CONSTANTS("nosound", audio_id, 0, -1, -2),
+
+    {"af*", &af_cfg.list, CONF_TYPE_STRING_LIST, 0, 0, 0, NULL},
+    {"af-adv", (void *) audio_filter_conf, CONF_TYPE_SUBCONFIG, 0, 0, 0, NULL},
+
+    {"vop", "-vop has been removed, use -vf instead.\n", CONF_TYPE_PRINT, CONF_NOCFG ,0,0, NULL},
         OPT_SETTINGSLIST("vf*", vf_settings, 0, &vf_obj_list),
-	// select audio/video codec (by name) or codec family (by number):
-//	{"afm", &audio_family, CONF_TYPE_INT, CONF_MIN, 0, 22, NULL}, // keep ranges in sync
-//	{"vfm", &video_family, CONF_TYPE_INT, CONF_MIN, 0, 29, NULL}, // with codec-cfg.c
-//	{"afm", &audio_fm, CONF_TYPE_STRING, 0, 0, 0, NULL},
-	{"afm", &audio_fm_list, CONF_TYPE_STRING_LIST, 0, 0, 0, NULL},
-	{"vfm", &video_fm_list, CONF_TYPE_STRING_LIST, 0, 0, 0, NULL},
-//	{"ac", &audio_codec, CONF_TYPE_STRING, 0, 0, 0, NULL},
-	{"ac", &audio_codec_list, CONF_TYPE_STRING_LIST, 0, 0, 0, NULL},
-	{"vc", &video_codec_list, CONF_TYPE_STRING_LIST, 0, 0, 0, NULL},
-
-	// postprocessing:
-=======
-    // disable audio
-    {"sound", &audio_id, CONF_TYPE_FLAG, 0, -2, -1, NULL},
-    {"nosound", &audio_id, CONF_TYPE_FLAG, 0, -1, -2, NULL},
-
-    {"af*", &af_cfg.list, CONF_TYPE_STRING_LIST, 0, 0, 0, NULL},
-    {"af-adv", audio_filter_conf, CONF_TYPE_SUBCONFIG, 0, 0, 0, NULL},
-
-    {"vop", "-vop has been removed, use -vf instead.\n", CONF_TYPE_PRINT, CONF_NOCFG ,0,0, NULL},
-    {"vf*", &vf_settings, CONF_TYPE_OBJ_SETTINGS_LIST, 0, 0, 0, &vf_obj_list},
     // select audio/video codec (by name) or codec family (by number):
-//      {"afm", &audio_family, CONF_TYPE_INT, CONF_MIN, 0, 22, NULL}, // keep ranges in sync
-//      {"vfm", &video_family, CONF_TYPE_INT, CONF_MIN, 0, 29, NULL}, // with codec-cfg.c
-//      {"afm", &audio_fm, CONF_TYPE_STRING, 0, 0, 0, NULL},
     {"afm", &audio_fm_list, CONF_TYPE_STRING_LIST, 0, 0, 0, NULL},
     {"vfm", &video_fm_list, CONF_TYPE_STRING_LIST, 0, 0, 0, NULL},
-//      {"ac", &audio_codec, CONF_TYPE_STRING, 0, 0, 0, NULL},
     {"ac", &audio_codec_list, CONF_TYPE_STRING_LIST, 0, 0, 0, NULL},
     {"vc", &video_codec_list, CONF_TYPE_STRING_LIST, 0, 0, 0, NULL},
 
-    // postprocessing:
->>>>>>> a535f7bf
+	// postprocessing:
 #ifdef CONFIG_LIBAVCODEC
     {"pp", &divx_quality, CONF_TYPE_INT, 0, 0, 0, NULL},
 #endif
@@ -353,33 +245,18 @@
     {"pphelp", &pp_help, CONF_TYPE_PRINT_INDIRECT, CONF_NOCFG, 0, 0, NULL},
 #endif
 
-<<<<<<< HEAD
-	// scaling:
-	{"sws", &sws_flags, CONF_TYPE_INT, 0, 0, 2, NULL},
-	{"ssf", (void *) scaler_filter_conf, CONF_TYPE_SUBCONFIG, 0, 0, 0, NULL},
-        OPT_FLAG_ON("zoom", softzoom, 0),
-        OPT_FLAG_OFF("nozoom", softzoom, 0),
-        OPT_FLOATRANGE("aspect", movie_aspect, 0, 0.2, 3.0),
-        OPT_FLAG_CONSTANTS("noaspect", movie_aspect, 0, 0, 0),
-        OPT_FLOATRANGE("xy", screen_size_xy, 0, 0.001, 4096),
-
-        OPT_FLAG_CONSTANTS("flip", flip, 0, -1, 1),
-        OPT_FLAG_CONSTANTS("noflip", flip, 0, -1, 0),
-	{"tsfastparse", "-tsfastparse is no longer a valid option.\n", CONF_TYPE_PRINT, CONF_NOCFG ,0,0, NULL
-=======
     // scaling:
     {"sws", &sws_flags, CONF_TYPE_INT, 0, 0, 2, NULL},
-    {"ssf", scaler_filter_conf, CONF_TYPE_SUBCONFIG, 0, 0, 0, NULL},
-    {"zoom", &softzoom, CONF_TYPE_FLAG, 0, 0, 1, NULL},
-    {"nozoom", &softzoom, CONF_TYPE_FLAG, 0, 1, 0, NULL},
-    {"aspect", &movie_aspect, CONF_TYPE_FLOAT, CONF_RANGE, 0.2, 3.0, NULL},
-    {"noaspect", &movie_aspect, CONF_TYPE_FLAG, 0, 0, 0, NULL},
-    {"xy", &screen_size_xy, CONF_TYPE_FLOAT, CONF_RANGE, 0.001, 4096, NULL},
-
-    {"flip", &flip, CONF_TYPE_FLAG, 0, -1, 1, NULL},
-    {"noflip", &flip, CONF_TYPE_FLAG, 0, -1, 0, NULL},
+    {"ssf", (void *) scaler_filter_conf, CONF_TYPE_SUBCONFIG, 0, 0, 0, NULL},
+    OPT_FLAG_ON("zoom", softzoom, 0),
+    OPT_FLAG_OFF("nozoom", softzoom, 0),
+    OPT_FLOATRANGE("aspect", movie_aspect, 0, 0.2, 3.0),
+    OPT_FLAG_CONSTANTS("noaspect", movie_aspect, 0, 0, 0),
+    OPT_FLOATRANGE("xy", screen_size_xy, 0, 0.001, 4096),
+
+    OPT_FLAG_CONSTANTS("flip", flip, 0, -1, 1),
+    OPT_FLAG_CONSTANTS("noflip", flip, 0, -1, 0),
     {"tsfastparse", "-tsfastparse is no longer a valid option.\n", CONF_TYPE_PRINT, CONF_NOCFG ,0,0, NULL
->>>>>>> a535f7bf
 },
     {"tsprog", &ts_prog, CONF_TYPE_INT, CONF_RANGE, 0, 65534, NULL},
 #define TS_MAX_PROBE_SIZE 2000000 /* don't forget to change this in libmpdemux/demux_ts.c too */
@@ -387,29 +264,16 @@
     {"psprobe", &ps_probe, CONF_TYPE_POSITION, 0, 0, TS_MAX_PROBE_SIZE, NULL},
     {"tskeepbroken", &ts_keep_broken, CONF_TYPE_FLAG, 0, 0, 1, NULL},
 
-<<<<<<< HEAD
-	// draw by slices or whole frame (useful with libmpeg2/libavcodec)
-        OPT_FLAG_ON("slices", vd_use_slices, 0),
-        OPT_FLAG_OFF("noslices", vd_use_slices, 0),
-	{"field-dominance", &field_dominance, CONF_TYPE_INT, CONF_RANGE, -1, 1, NULL},
+    // draw by slices or whole frame (useful with libmpeg2/libavcodec)
+    OPT_FLAG_ON("slices", vd_use_slices, 0),
+    OPT_FLAG_OFF("noslices", vd_use_slices, 0),
+    {"field-dominance", &field_dominance, CONF_TYPE_INT, CONF_RANGE, -1, 1, NULL},
 
 #ifdef CONFIG_LIBAVCODEC
-	{"lavdopts", (void *) lavc_decode_opts_conf, CONF_TYPE_SUBCONFIG, 0, 0, 0, NULL},
+    {"lavdopts", (void *) lavc_decode_opts_conf, CONF_TYPE_SUBCONFIG, 0, 0, 0, NULL},
 #endif
 #ifdef CONFIG_LIBAVFORMAT
-        {"lavfdopts", (void *) lavfdopts_conf, CONF_TYPE_SUBCONFIG, CONF_GLOBAL, 0, 0, NULL},
-=======
-    // draw by slices or whole frame (useful with libmpeg2/libavcodec)
-    {"slices", &vd_use_slices, CONF_TYPE_FLAG, 0, 0, 1, NULL},
-    {"noslices", &vd_use_slices, CONF_TYPE_FLAG, 0, 1, 0, NULL},
-    {"field-dominance", &field_dominance, CONF_TYPE_INT, CONF_RANGE, -1, 1, NULL},
-
-#ifdef CONFIG_LIBAVCODEC
-    {"lavdopts", lavc_decode_opts_conf, CONF_TYPE_SUBCONFIG, 0, 0, 0, NULL},
-#endif
-#ifdef CONFIG_LIBAVFORMAT
-    {"lavfdopts",  lavfdopts_conf, CONF_TYPE_SUBCONFIG, CONF_GLOBAL, 0, 0, NULL},
->>>>>>> a535f7bf
+    {"lavfdopts", (void *) lavfdopts_conf, CONF_TYPE_SUBCONFIG, CONF_GLOBAL, 0, 0, NULL},
 #endif
 #ifdef CONFIG_XVID4
     {"xvidopts", xvid_dec_opts, CONF_TYPE_SUBCONFIG, 0, 0, 0, NULL},
@@ -472,52 +336,26 @@
     {"subfont-autoscale", &subtitle_autoscale, CONF_TYPE_INT, CONF_RANGE, 0, 3, NULL},
 #endif
 #ifdef CONFIG_ASS
-<<<<<<< HEAD
-        OPT_FLAG_ON("ass", ass_enabled, 0),
-        OPT_FLAG_OFF("noass", ass_enabled, 0),
-	{"ass-font-scale", &ass_font_scale, CONF_TYPE_FLOAT, CONF_RANGE, 0, 100, NULL},
-	{"ass-line-spacing", &ass_line_spacing, CONF_TYPE_FLOAT, CONF_RANGE, -1000, 1000, NULL},
-	{"ass-top-margin", &ass_top_margin, CONF_TYPE_INT, CONF_RANGE, 0, 2000, NULL},
-	{"ass-bottom-margin", &ass_bottom_margin, CONF_TYPE_INT, CONF_RANGE, 0, 2000, NULL},
-	{"ass-use-margins", &ass_use_margins, CONF_TYPE_FLAG, 0, 0, 1, NULL},
-	{"noass-use-margins", &ass_use_margins, CONF_TYPE_FLAG, 0, 1, 0, NULL},
-	{"embeddedfonts", &use_embedded_fonts, CONF_TYPE_FLAG, 0, 0, 1, NULL},
-	{"noembeddedfonts", &use_embedded_fonts, CONF_TYPE_FLAG, 0, 1, 0, NULL},
-	{"ass-force-style", &ass_force_style_list, CONF_TYPE_STRING_LIST, 0, 0, 0, NULL},
-	{"ass-color", &ass_color, CONF_TYPE_STRING, 0, 0, 0, NULL},
-	{"ass-border-color", &ass_border_color, CONF_TYPE_STRING, 0, 0, 0, NULL},
-	{"ass-styles", &ass_styles_file, CONF_TYPE_STRING, 0, 0, 0, NULL},
-	{"ass-hinting", &ass_hinting, CONF_TYPE_INT, CONF_RANGE, 0, 7, NULL},
-=======
-    {"ass", &ass_enabled, CONF_TYPE_FLAG, 0, 0, 1, NULL},
-    {"noass", &ass_enabled, CONF_TYPE_FLAG, 0, 1, 0, NULL},
+    OPT_FLAG_ON("ass", ass_enabled, 0),
+    OPT_FLAG_OFF("noass", ass_enabled, 0),
     {"ass-font-scale", &ass_font_scale, CONF_TYPE_FLOAT, CONF_RANGE, 0, 100, NULL},
     {"ass-line-spacing", &ass_line_spacing, CONF_TYPE_FLOAT, CONF_RANGE, -1000, 1000, NULL},
     {"ass-top-margin", &ass_top_margin, CONF_TYPE_INT, CONF_RANGE, 0, 2000, NULL},
     {"ass-bottom-margin", &ass_bottom_margin, CONF_TYPE_INT, CONF_RANGE, 0, 2000, NULL},
     {"ass-use-margins", &ass_use_margins, CONF_TYPE_FLAG, 0, 0, 1, NULL},
     {"noass-use-margins", &ass_use_margins, CONF_TYPE_FLAG, 0, 1, 0, NULL},
-    {"embeddedfonts", &extract_embedded_fonts, CONF_TYPE_FLAG, 0, 0, 1, NULL},
-    {"noembeddedfonts", &extract_embedded_fonts, CONF_TYPE_FLAG, 0, 1, 0, NULL},
+    {"embeddedfonts", &use_embedded_fonts, CONF_TYPE_FLAG, 0, 0, 1, NULL},
+    {"noembeddedfonts", &use_embedded_fonts, CONF_TYPE_FLAG, 0, 1, 0, NULL},
     {"ass-force-style", &ass_force_style_list, CONF_TYPE_STRING_LIST, 0, 0, 0, NULL},
     {"ass-color", &ass_color, CONF_TYPE_STRING, 0, 0, 0, NULL},
     {"ass-border-color", &ass_border_color, CONF_TYPE_STRING, 0, 0, 0, NULL},
     {"ass-styles", &ass_styles_file, CONF_TYPE_STRING, 0, 0, 0, NULL},
     {"ass-hinting", &ass_hinting, CONF_TYPE_INT, CONF_RANGE, 0, 7, NULL},
->>>>>>> a535f7bf
 #endif
 #ifdef CONFIG_FONTCONFIG
     {"fontconfig", &font_fontconfig, CONF_TYPE_FLAG, 0, -1, 1, NULL},
     {"nofontconfig", &font_fontconfig, CONF_TYPE_FLAG, 0, 1, -1, NULL},
 #else
-<<<<<<< HEAD
-	{"fontconfig", "MPlayer was compiled without fontconfig support.\n", CONF_TYPE_PRINT, CONF_NOCFG, 0, 0, NULL},
-	{"nofontconfig", "MPlayer was compiled without fontconfig support.\n", CONF_TYPE_PRINT, CONF_NOCFG, 0, 0, NULL},
-#endif /* CONFIG_FONTCONFIG */
-=======
     {"fontconfig", "MPlayer was compiled without fontconfig support.\n", CONF_TYPE_PRINT, CONF_NOCFG, 0, 0, NULL},
     {"nofontconfig", "MPlayer was compiled without fontconfig support.\n", CONF_TYPE_PRINT, CONF_NOCFG, 0, 0, NULL},
-#endif /* CONFIG_FONTCONFIG */
-
-#endif /* MPLAYER_CFG_COMMON_OPTS_H */
->>>>>>> a535f7bf
+#endif /* CONFIG_FONTCONFIG */